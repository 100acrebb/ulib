"AddonInfo"
{
	"name"				"ULib"
<<<<<<< HEAD
	"version"			"2.50"
	"up_date"			"01/01/12"
=======
	"version"			"2.43"
	"up_date"			"00/00/00"
>>>>>>> ecbd9bdd
	"author_name"			"Team Ulysses"
	"author_email"			"teamulysses@ulyssesmod.net"
	"author_url"			"http://www.ulyssesmod.net/"
	"info"				"Lua Library"
	"override"			"0"
}
<|MERGE_RESOLUTION|>--- conflicted
+++ resolved
@@ -1,16 +1,11 @@
-"AddonInfo"
-{
-	"name"				"ULib"
-<<<<<<< HEAD
-	"version"			"2.50"
-	"up_date"			"01/01/12"
-=======
-	"version"			"2.43"
-	"up_date"			"00/00/00"
->>>>>>> ecbd9bdd
-	"author_name"			"Team Ulysses"
-	"author_email"			"teamulysses@ulyssesmod.net"
-	"author_url"			"http://www.ulyssesmod.net/"
-	"info"				"Lua Library"
-	"override"			"0"
-}
+"AddonInfo"
+{
+	"name"				"ULib"
+	"version"			"2.50"
+	"up_date"			"00/00/00"
+	"author_name"			"Team Ulysses"
+	"author_email"			"teamulysses@ulyssesmod.net"
+	"author_url"			"http://www.ulyssesmod.net/"
+	"info"				"Lua Library"
+	"override"			"0"
+}