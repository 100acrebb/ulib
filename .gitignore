--- conflicted
+++ resolved
@@ -1,12 +1,4 @@
-<<<<<<< HEAD
 .svn
 .dropbox
 Icon*
-
-desktop.ini
-=======
-.svn
-.dropbox
-Icon*
-desktop.ini
->>>>>>> 2e1825f0
+desktop.ini