Title: ULib Readme

<<<<<<< HEAD
*ULib v2.50 (released 00/00/00)*
=======
*ULib v2.43 (released 00/00/00)*
>>>>>>> 3cd5d441

ULib is a developer library for GMod 10 (<http://garrysmod.com/>).

ULib provides such features as universal physics, user access lists, and much, much more!

Visit our homepage at <http://ulyssesmod.net/>.

You can talk to us on our forums at <http://forums.ulyssesmod.net/>.

Group: Author

ULib is brought to you by..

* Brett "Megiddo" Smith - Contact: <megiddo@ulyssesmod.net>
* JamminR - Contact: <jamminr@ulyssesmod.net>
* Stickly Man! - Contact: <sticklyman@ulyssesmod.net>

Group: Requirements

ULib requires a working copy of garrysmod 10, and that's it!

Group: Installation

To install ULib, simply extract the files from the archive to your garrysmod/addons folder.
When you've done this, you should have a file structure like this--
<garrysmod>/addons/ulib/lua/ULib/init.lua
<garrysmod>/addons/ulib/lua/ULib/server/util.lua
<garrysmod>/addons/ulib/lua/autorun/ulib_init.lua
<garrysmod>/addons/ulib/data/ULib/users.txt
etc..

Please note that installation is the same on dedicated servers.

You absolutely, positively have to do a full server restart after installing the files. A simple map
change will not cut it!

Group: Usage

Server admins do not "use" ULib, they simply enjoy the benefits it has to offer.
After installing ULib correctly, scripts that take advantage of ULib will take care of the rest.
Rest easy!

Group: Changelog
<<<<<<< HEAD
v2.50 - *(00/00/00)*
	* [FIX] Changed away from our custom implementation of datastream to use Garry's new net library.
=======
v2.43 - *(00/00/00)*

	* [CHANGE] NumArg now allows for time string format.
>>>>>>> 3cd5d441

v2.42 - *(01/01/12)*
	* [FIX] Garry breakages.

v2.41 - *(09/22/11)*
	* [ADD] ULib.ucl.getUserRegisteredID.
	* [ADD] ULib.stringTimeToSeconds (Thanks lavacano201014).
	* [FIX] Now properly kicks users who are banned while joining (Thanks Willdy).

v2.40 - *(05/13/11)*
	* [ADD] ULib.tsayColor and Ulib.tsayError
	* [ADD] Replicated cvars. Nearly a direct port from the UPS implementation, with a few improvements.
	* [ADD] queueFunctionCall, ported from UPS.
	* [ADD] Player:GetUserGroup().
	* [ADD] Player:CheckGroup(), ability to check if a user in a group via inheritance.
	* [ADD] ULib.getPlyByUID().
	* [ADD] ULib.clientRPC(), send massive amounts of data to a client with ease.
	* [ADD] Upgrade script.
	* [ADD] hook.getCurrentHooks(), returns all currently processing hooks.
	* [ADD] hook.isInHook( name ), returns if you're in the specified hook or not.
	* [ADD] ULib.splitPort(), ULib.isValidSteamID(), ULib.isValidIP().
	* [ADD] ULib.backupFile().
	* [ADD] ULib.throwBadArg(), useful for argument checking.
	* [ADD] ULib.checkArg(), useful for argument checking.
	* [ADD] ULib.getPicker(), returns a user directly in front of another user.
	* [ADD] Utilities for table inheritance.
	* [ADD] New 'translation' command system that acts as a wrapper between a user and lua.
	* [ADD] New (and very different) command system.
	* [ADD] Lots of new hooks.
	* [ADD] Support for gatekeeper in ULib.kick.
	* [ADD] Our own optimized version of datastream, since garry's implementation is always broken.
	* [ADD] ULib.getAllReadyPlayers(), useful for sending usermessages to everyone.
	* [ADD] Basic spam detection system for ULib commands.
	* [FIX] ULib.filesInDir, was completely broken.
	* [FIX] The usual assortment of garry breakages.
	* [FIX] Some case-sensitive issues with the ULib add-command functions.
	* [FIX] Attempting to delete misc_registered.txt when it didn't exist.
	* [FIX] ULib.splitArgs now really properly handles escaped quotes and now unescapes them.
	* [FIX] Concommands created by ULib removing empty args.
	* [FIX] Overflowing command buffer when executing large config files.
	* [FIX] Optimized various functions to support up to 4000 bans (at least!).
	* [FIX] Bug where reloading ban information when a temp ban had less than a minute left made the ban permanent.
	* [FIX] Bug where ULib was reading in bad characters from source bans (Thanks edk141).
	* [CHANGE] Chat hooks are now a high priority due to other aggressive admin mods overriding ULX.
	* [CHANGE] Rewrote UCL entirely. The upgrade script should take care of bringing over old data into the new system.
	* [CHANGE] Added the ability to have access tags for each access string. These allow the accesses to have customizable behavior.
	* [CHANGE] Access tags now have comments attached to them (for the "what is it?" among us).
	* [CHANGE] Added lots of keywords (and keyword negation!) to ULib.getUsers and ULib.getUser.
	* [CHANGE] Invisible gets rid of shadows now.
	* [CHANGE] Garry's hook table spec is now more closely followed. (Thanks aVoN!)
	* [CHANGE] Moved the hook changes to the shared portion so clients can use the enhanced hooks as well.
	* [CHANGE] Updated the hooks file to match garry's recent changes. Also increased efficiency in hooks (faster than garry's!)
	* [CHANGE] Slaps now do a view punch as well.
	* [CHANGE] Allow nil access on ULib.addSayCommand so that you can create a command you always have access to.
	* [CHANGE] ULib.ucl.query always returns true when a nil access string is passed in.
	* [REMOVE] Ability to have passwords in UCL, don't think it worked anymore and it was never really used.
	* [REMOVE] Immunity no longer exists, since the new UCL has a much better method of doing the same thing.
	* [REMOVE] Some hooks due to garry breakage.
	* [REMOVE] Chat sounds on tsay, engine no longer makes sounds so neither should tsay.

v2.30 - *(06/20/09)*
	* [FIX] Umsgs being sent too early in certain circumstances.
	* [FIX] Some issues garry introduced in the Jan09 update regarding player initialization.
	* [FIX] ParseKeyValues not unescaping backslashes.
	* [CHANGE] Rewrote splitArgs and parseKeyValues.
	* [CHANGE] misc_registered.txt now self-destructs on missing or empty groups.txt.
	* [CHANGE] All gamemode.Call refs to hook.Call, thanks aVoN!
	* [CHANGE] SetUserGroup now REMOVES any other groups and sets an exclusive group. Sorry about this, but this is for the better.

v2.21 - *(06/08/08)*
	* [ADD] Support for client/server-side only modules.
	* [FIX] Bug in ULib.tsay that would incorrectly print to console if the target player was disconnecting.
	* [FIX] Makes sure that prop protectors don't take ownership of props using physgun reload while a prop is unmovable.
	* [CHANGE] ULib.getUsers now returns multiple users on an asterisk "*" when enable_keywords is true. "<ALL>" can still be used. (Thanks Kyzer)


v2.20 - *(01/26/08)*
	* [ADD] ULib now has three shiny new hooks to let you know about client initialization and a new hook to signal a player name change.
	* [FIX] A possible bug in the physics helpers.
	* [CHANGE] Various things to bring ULib into new engine compatibility.
	* [CHANGE] Removed all timers dealing with initialization and now rely on flags from the client. This makes the ULib initialization much more dependable.
	* [CHANGE] Converted all calls from ULib.consoleCommand( "exec ..." ) to ULib.execFile() to avoid running into the block on "exec" without our module.
	* [REMOVE] Removing the module for now, might re-appear in the next version


v2.10 - *(09/23/07)*
	* [ADD] New hook library. Completely backwards compatible, but can now do priorities. (Server-side only)
	* [ADD] ULib.parseKeyValues, ULib.makeKeyValues
	* [ADD] ULib.getSpawnInfo, ULib.Spawn - Enhanced Spawn... will replace original health/armor when called if getSpawnInfo called first.
	* [ADD] READDED hexing system to get around garry's ConCommand() blocks. So much is now blocked that it's interferring with normal ULX operations.
	* [ADD] Our server module again. This time with only console-executing abilities. This is because garry has blocked much of what we need. Source is included.
	* [ADD] Custom ban list to store temp bans and additional ban info. Permanent bans are still stored in banned_user.cfg, and the two lists are synchronized.
	* [FIX] Can now query players from client side.
	* [FIX] An exploit in DisallowDelete() that allowed players to still remove the props
	* [FIX] Various initialization functions trying to access a disconnected player
	* [FIX] ULib.csay() sending umsgs to invalid players.
	* [FIX] UCL by clantag not working.
	* [CHANGE] Big changes in ucl.query() and concommand functions. Probably won't be backwards compatible.
	* [CHANGE] UCL now uses our new keyvalues functions. It should be backwards compatible with your old data, but we make no promises. If you're having trouble with it, try starting from scratch.
	* [CHANGE] ULib.tsay has a wait parameter to send on next frame
	* [CHANGE] subconcommands are now case insensitive
	* [CHANGE] Csay's now have fade.
	* [CHANGE] DisallowSpawning() now implements SpawnObject. For example, people can't sit and precache props while in the ulx jail.
	* [CHANGE] Say commands are now case insensitive and default to needing a space between command and arg (can flag to use old behavior though)
	* [CHANGE] ULib.ban, and ULib.kickban now accept additional information and pass data to ULib.addBan.
	* [CHANGE] Immunity is now an access string instead of a group
	* [CHANGE] Overcoming immunity is no longer bound to superadmins
	* [CHANGE] Increased performance of UCL.
	* [REMOVED] The vgui panels, derma is the vgui of choice now.

v2.05 - *(06/19/07)*
	* [ADD] ply:SetUserGroup() -- Thanks aVoN!
	* [ADD] ply:DisallowVehicles( bool )
	* [FIX] A timer error in UCL, was messing up scoreboard sometimes.
	* [FIX] Security hole where exploiters could gain superadmin access
	* [CHANGE] You can assign allow/denies to the default user group, "user" now. (IE, allow guests to slap)
	* [CHANGE] DisallowSpawning now disallows tools that can spawn things.
	* [REMOVED] Old settings/users.txt stuff, handled by SetUserGroup now

v2.04 - *(05/05/07)*
	* [ADD] ULib.isSandbox
	* [ADD] Player/ent hooks DisallowMoving, DisallowDeleting, DisallowSpawning, DisallowNoclip
	* [ADD] Some vgui libs (URoundButton, URoundMenu)
	* [FIX] Double printing in console.
	* [CHANGE] Implemented garry's "proper" way of including c-side files.
	* [CHANGE] Implemented client side UCL
	* [CHANGE] Now in addon format
	* [CHANGE] Slapping noclipped players will take them out of noclip to prevent them flying very far out of the world
	* [CHANGE] Improved the umsg send/receive functions
	* [REMOVED] Hexing system to get around garry's ConCommand() blocks. Very little is blocked now.
	* [REMOVED] Dll, MOTD functionality is handled by ULX now.

v2.03 - *(01/10/07)*
	* [ADD] ULib module, has functions for motd, concommands, and downloading files. SOURCE CODE!
	* [FIX] Player slap after dead problem.

v2.02 - *(01/07/07)*
	* [ADD] New system for giving files to clients. Strips comments and puts them in a separate folder.
	* [FIX] Autocompletes aren't handled so hackishly now. This should fix some occasional errors.
	* [FIX] Lots of general fixes.

v2.01 - *(01/02/07)*
	* [FIX] Importing from garry's default user file.
	* [FIX] All users receiving "you do not have access" message.

v2.0 - *(01/01/07)*
	* Initial version for GM10

Group: Developers

To all developers, I sincerely hope you enjoy what ULib has to offer!
If you have any suggestions, comments, or complaints, please tell us at <http://forums.ulyssesmod.net/>.

If you want an overview of what's in ULib, please visit the documentation at <http://ulyssesmod.net/docs/>

All ULib's functions are kept in the table "ULib" to prevent conflicts.

Revisions are kept in the function/variable documentation. If you don't see revisions listed, it hasn't changed since v2.0

If you write a script taking advantage of ULib, stick the init script inside ULib/modules. ULib will load your script after
ULib loads, and will send it to and load it on clients as well.

Some important quirks developers should know about --
* autocomplete - You have to define the autocomplete on the client, so if you pass a string for autocomplete to ULib.concommand,
it will assume you mean a client function. There's also a delay in the sending of these to the client.

Group: Credits

Thanks to JamminR, who is always there to offer help and advice to those who need it.

Group: License

This work is licensed under the Creative Commons Attribution-NonCommercial-ShareAlike 3.0 License.
To view a copy of this license, visit http://creativecommons.org/licenses/by-nc-sa/3.0/ or send a letter to
Creative Commons
543 Howard Street
5th Floor
San Francisco, California 94105
USA
<|MERGE_RESOLUTION|>--- conflicted
+++ resolved
@@ -1,237 +1,230 @@
-Title: ULib Readme
-
-<<<<<<< HEAD
-*ULib v2.50 (released 00/00/00)*
-=======
-*ULib v2.43 (released 00/00/00)*
->>>>>>> 3cd5d441
-
-ULib is a developer library for GMod 10 (<http://garrysmod.com/>).
-
-ULib provides such features as universal physics, user access lists, and much, much more!
-
-Visit our homepage at <http://ulyssesmod.net/>.
-
-You can talk to us on our forums at <http://forums.ulyssesmod.net/>.
-
-Group: Author
-
-ULib is brought to you by..
-
-* Brett "Megiddo" Smith - Contact: <megiddo@ulyssesmod.net>
-* JamminR - Contact: <jamminr@ulyssesmod.net>
-* Stickly Man! - Contact: <sticklyman@ulyssesmod.net>
-
-Group: Requirements
-
-ULib requires a working copy of garrysmod 10, and that's it!
-
-Group: Installation
-
-To install ULib, simply extract the files from the archive to your garrysmod/addons folder.
-When you've done this, you should have a file structure like this--
-<garrysmod>/addons/ulib/lua/ULib/init.lua
-<garrysmod>/addons/ulib/lua/ULib/server/util.lua
-<garrysmod>/addons/ulib/lua/autorun/ulib_init.lua
-<garrysmod>/addons/ulib/data/ULib/users.txt
-etc..
-
-Please note that installation is the same on dedicated servers.
-
-You absolutely, positively have to do a full server restart after installing the files. A simple map
-change will not cut it!
-
-Group: Usage
-
-Server admins do not "use" ULib, they simply enjoy the benefits it has to offer.
-After installing ULib correctly, scripts that take advantage of ULib will take care of the rest.
-Rest easy!
-
-Group: Changelog
-<<<<<<< HEAD
-v2.50 - *(00/00/00)*
-	* [FIX] Changed away from our custom implementation of datastream to use Garry's new net library.
-=======
-v2.43 - *(00/00/00)*
-
-	* [CHANGE] NumArg now allows for time string format.
->>>>>>> 3cd5d441
-
-v2.42 - *(01/01/12)*
-	* [FIX] Garry breakages.
-
-v2.41 - *(09/22/11)*
-	* [ADD] ULib.ucl.getUserRegisteredID.
-	* [ADD] ULib.stringTimeToSeconds (Thanks lavacano201014).
-	* [FIX] Now properly kicks users who are banned while joining (Thanks Willdy).
-
-v2.40 - *(05/13/11)*
-	* [ADD] ULib.tsayColor and Ulib.tsayError
-	* [ADD] Replicated cvars. Nearly a direct port from the UPS implementation, with a few improvements.
-	* [ADD] queueFunctionCall, ported from UPS.
-	* [ADD] Player:GetUserGroup().
-	* [ADD] Player:CheckGroup(), ability to check if a user in a group via inheritance.
-	* [ADD] ULib.getPlyByUID().
-	* [ADD] ULib.clientRPC(), send massive amounts of data to a client with ease.
-	* [ADD] Upgrade script.
-	* [ADD] hook.getCurrentHooks(), returns all currently processing hooks.
-	* [ADD] hook.isInHook( name ), returns if you're in the specified hook or not.
-	* [ADD] ULib.splitPort(), ULib.isValidSteamID(), ULib.isValidIP().
-	* [ADD] ULib.backupFile().
-	* [ADD] ULib.throwBadArg(), useful for argument checking.
-	* [ADD] ULib.checkArg(), useful for argument checking.
-	* [ADD] ULib.getPicker(), returns a user directly in front of another user.
-	* [ADD] Utilities for table inheritance.
-	* [ADD] New 'translation' command system that acts as a wrapper between a user and lua.
-	* [ADD] New (and very different) command system.
-	* [ADD] Lots of new hooks.
-	* [ADD] Support for gatekeeper in ULib.kick.
-	* [ADD] Our own optimized version of datastream, since garry's implementation is always broken.
-	* [ADD] ULib.getAllReadyPlayers(), useful for sending usermessages to everyone.
-	* [ADD] Basic spam detection system for ULib commands.
-	* [FIX] ULib.filesInDir, was completely broken.
-	* [FIX] The usual assortment of garry breakages.
-	* [FIX] Some case-sensitive issues with the ULib add-command functions.
-	* [FIX] Attempting to delete misc_registered.txt when it didn't exist.
-	* [FIX] ULib.splitArgs now really properly handles escaped quotes and now unescapes them.
-	* [FIX] Concommands created by ULib removing empty args.
-	* [FIX] Overflowing command buffer when executing large config files.
-	* [FIX] Optimized various functions to support up to 4000 bans (at least!).
-	* [FIX] Bug where reloading ban information when a temp ban had less than a minute left made the ban permanent.
-	* [FIX] Bug where ULib was reading in bad characters from source bans (Thanks edk141).
-	* [CHANGE] Chat hooks are now a high priority due to other aggressive admin mods overriding ULX.
-	* [CHANGE] Rewrote UCL entirely. The upgrade script should take care of bringing over old data into the new system.
-	* [CHANGE] Added the ability to have access tags for each access string. These allow the accesses to have customizable behavior.
-	* [CHANGE] Access tags now have comments attached to them (for the "what is it?" among us).
-	* [CHANGE] Added lots of keywords (and keyword negation!) to ULib.getUsers and ULib.getUser.
-	* [CHANGE] Invisible gets rid of shadows now.
-	* [CHANGE] Garry's hook table spec is now more closely followed. (Thanks aVoN!)
-	* [CHANGE] Moved the hook changes to the shared portion so clients can use the enhanced hooks as well.
-	* [CHANGE] Updated the hooks file to match garry's recent changes. Also increased efficiency in hooks (faster than garry's!)
-	* [CHANGE] Slaps now do a view punch as well.
-	* [CHANGE] Allow nil access on ULib.addSayCommand so that you can create a command you always have access to.
-	* [CHANGE] ULib.ucl.query always returns true when a nil access string is passed in.
-	* [REMOVE] Ability to have passwords in UCL, don't think it worked anymore and it was never really used.
-	* [REMOVE] Immunity no longer exists, since the new UCL has a much better method of doing the same thing.
-	* [REMOVE] Some hooks due to garry breakage.
-	* [REMOVE] Chat sounds on tsay, engine no longer makes sounds so neither should tsay.
-
-v2.30 - *(06/20/09)*
-	* [FIX] Umsgs being sent too early in certain circumstances.
-	* [FIX] Some issues garry introduced in the Jan09 update regarding player initialization.
-	* [FIX] ParseKeyValues not unescaping backslashes.
-	* [CHANGE] Rewrote splitArgs and parseKeyValues.
-	* [CHANGE] misc_registered.txt now self-destructs on missing or empty groups.txt.
-	* [CHANGE] All gamemode.Call refs to hook.Call, thanks aVoN!
-	* [CHANGE] SetUserGroup now REMOVES any other groups and sets an exclusive group. Sorry about this, but this is for the better.
-
-v2.21 - *(06/08/08)*
-	* [ADD] Support for client/server-side only modules.
-	* [FIX] Bug in ULib.tsay that would incorrectly print to console if the target player was disconnecting.
-	* [FIX] Makes sure that prop protectors don't take ownership of props using physgun reload while a prop is unmovable.
-	* [CHANGE] ULib.getUsers now returns multiple users on an asterisk "*" when enable_keywords is true. "<ALL>" can still be used. (Thanks Kyzer)
-
-
-v2.20 - *(01/26/08)*
-	* [ADD] ULib now has three shiny new hooks to let you know about client initialization and a new hook to signal a player name change.
-	* [FIX] A possible bug in the physics helpers.
-	* [CHANGE] Various things to bring ULib into new engine compatibility.
-	* [CHANGE] Removed all timers dealing with initialization and now rely on flags from the client. This makes the ULib initialization much more dependable.
-	* [CHANGE] Converted all calls from ULib.consoleCommand( "exec ..." ) to ULib.execFile() to avoid running into the block on "exec" without our module.
-	* [REMOVE] Removing the module for now, might re-appear in the next version
-
-
-v2.10 - *(09/23/07)*
-	* [ADD] New hook library. Completely backwards compatible, but can now do priorities. (Server-side only)
-	* [ADD] ULib.parseKeyValues, ULib.makeKeyValues
-	* [ADD] ULib.getSpawnInfo, ULib.Spawn - Enhanced Spawn... will replace original health/armor when called if getSpawnInfo called first.
-	* [ADD] READDED hexing system to get around garry's ConCommand() blocks. So much is now blocked that it's interferring with normal ULX operations.
-	* [ADD] Our server module again. This time with only console-executing abilities. This is because garry has blocked much of what we need. Source is included.
-	* [ADD] Custom ban list to store temp bans and additional ban info. Permanent bans are still stored in banned_user.cfg, and the two lists are synchronized.
-	* [FIX] Can now query players from client side.
-	* [FIX] An exploit in DisallowDelete() that allowed players to still remove the props
-	* [FIX] Various initialization functions trying to access a disconnected player
-	* [FIX] ULib.csay() sending umsgs to invalid players.
-	* [FIX] UCL by clantag not working.
-	* [CHANGE] Big changes in ucl.query() and concommand functions. Probably won't be backwards compatible.
-	* [CHANGE] UCL now uses our new keyvalues functions. It should be backwards compatible with your old data, but we make no promises. If you're having trouble with it, try starting from scratch.
-	* [CHANGE] ULib.tsay has a wait parameter to send on next frame
-	* [CHANGE] subconcommands are now case insensitive
-	* [CHANGE] Csay's now have fade.
-	* [CHANGE] DisallowSpawning() now implements SpawnObject. For example, people can't sit and precache props while in the ulx jail.
-	* [CHANGE] Say commands are now case insensitive and default to needing a space between command and arg (can flag to use old behavior though)
-	* [CHANGE] ULib.ban, and ULib.kickban now accept additional information and pass data to ULib.addBan.
-	* [CHANGE] Immunity is now an access string instead of a group
-	* [CHANGE] Overcoming immunity is no longer bound to superadmins
-	* [CHANGE] Increased performance of UCL.
-	* [REMOVED] The vgui panels, derma is the vgui of choice now.
-
-v2.05 - *(06/19/07)*
-	* [ADD] ply:SetUserGroup() -- Thanks aVoN!
-	* [ADD] ply:DisallowVehicles( bool )
-	* [FIX] A timer error in UCL, was messing up scoreboard sometimes.
-	* [FIX] Security hole where exploiters could gain superadmin access
-	* [CHANGE] You can assign allow/denies to the default user group, "user" now. (IE, allow guests to slap)
-	* [CHANGE] DisallowSpawning now disallows tools that can spawn things.
-	* [REMOVED] Old settings/users.txt stuff, handled by SetUserGroup now
-
-v2.04 - *(05/05/07)*
-	* [ADD] ULib.isSandbox
-	* [ADD] Player/ent hooks DisallowMoving, DisallowDeleting, DisallowSpawning, DisallowNoclip
-	* [ADD] Some vgui libs (URoundButton, URoundMenu)
-	* [FIX] Double printing in console.
-	* [CHANGE] Implemented garry's "proper" way of including c-side files.
-	* [CHANGE] Implemented client side UCL
-	* [CHANGE] Now in addon format
-	* [CHANGE] Slapping noclipped players will take them out of noclip to prevent them flying very far out of the world
-	* [CHANGE] Improved the umsg send/receive functions
-	* [REMOVED] Hexing system to get around garry's ConCommand() blocks. Very little is blocked now.
-	* [REMOVED] Dll, MOTD functionality is handled by ULX now.
-
-v2.03 - *(01/10/07)*
-	* [ADD] ULib module, has functions for motd, concommands, and downloading files. SOURCE CODE!
-	* [FIX] Player slap after dead problem.
-
-v2.02 - *(01/07/07)*
-	* [ADD] New system for giving files to clients. Strips comments and puts them in a separate folder.
-	* [FIX] Autocompletes aren't handled so hackishly now. This should fix some occasional errors.
-	* [FIX] Lots of general fixes.
-
-v2.01 - *(01/02/07)*
-	* [FIX] Importing from garry's default user file.
-	* [FIX] All users receiving "you do not have access" message.
-
-v2.0 - *(01/01/07)*
-	* Initial version for GM10
-
-Group: Developers
-
-To all developers, I sincerely hope you enjoy what ULib has to offer!
-If you have any suggestions, comments, or complaints, please tell us at <http://forums.ulyssesmod.net/>.
-
-If you want an overview of what's in ULib, please visit the documentation at <http://ulyssesmod.net/docs/>
-
-All ULib's functions are kept in the table "ULib" to prevent conflicts.
-
-Revisions are kept in the function/variable documentation. If you don't see revisions listed, it hasn't changed since v2.0
-
-If you write a script taking advantage of ULib, stick the init script inside ULib/modules. ULib will load your script after
-ULib loads, and will send it to and load it on clients as well.
-
-Some important quirks developers should know about --
-* autocomplete - You have to define the autocomplete on the client, so if you pass a string for autocomplete to ULib.concommand,
-it will assume you mean a client function. There's also a delay in the sending of these to the client.
-
-Group: Credits
-
-Thanks to JamminR, who is always there to offer help and advice to those who need it.
-
-Group: License
-
-This work is licensed under the Creative Commons Attribution-NonCommercial-ShareAlike 3.0 License.
-To view a copy of this license, visit http://creativecommons.org/licenses/by-nc-sa/3.0/ or send a letter to
-Creative Commons
-543 Howard Street
-5th Floor
-San Francisco, California 94105
-USA
+Title: ULib Readme
+
+*ULib v2.50 (released 00/00/00)*
+
+ULib is a developer library for GMod 10 (<http://garrysmod.com/>).
+
+ULib provides such features as universal physics, user access lists, and much, much more!
+
+Visit our homepage at <http://ulyssesmod.net/>.
+
+You can talk to us on our forums at <http://forums.ulyssesmod.net/>.
+
+Group: Author
+
+ULib is brought to you by..
+
+* Brett "Megiddo" Smith - Contact: <megiddo@ulyssesmod.net>
+* JamminR - Contact: <jamminr@ulyssesmod.net>
+* Stickly Man! - Contact: <sticklyman@ulyssesmod.net>
+
+Group: Requirements
+
+ULib requires a working copy of garrysmod 10, and that's it!
+
+Group: Installation
+
+To install ULib, simply extract the files from the archive to your garrysmod/addons folder.
+When you've done this, you should have a file structure like this--
+<garrysmod>/addons/ulib/lua/ULib/init.lua
+<garrysmod>/addons/ulib/lua/ULib/server/util.lua
+<garrysmod>/addons/ulib/lua/autorun/ulib_init.lua
+<garrysmod>/addons/ulib/data/ULib/users.txt
+etc..
+
+Please note that installation is the same on dedicated servers.
+
+You absolutely, positively have to do a full server restart after installing the files. A simple map
+change will not cut it!
+
+Group: Usage
+
+Server admins do not "use" ULib, they simply enjoy the benefits it has to offer.
+After installing ULib correctly, scripts that take advantage of ULib will take care of the rest.
+Rest easy!
+
+Group: Changelog
+v2.50 - *(00/00/00)*
+	* [FIX] Changed away from our custom implementation of datastream to use Garry's new net library.
+
+v2.43 - *(00/00/00)*
+	* [CHANGE] NumArg now allows for time string format.
+
+v2.42 - *(01/01/12)*
+	* [FIX] Garry breakages.
+
+v2.41 - *(09/22/11)*
+	* [ADD] ULib.ucl.getUserRegisteredID.
+	* [ADD] ULib.stringTimeToSeconds (Thanks lavacano201014).
+	* [FIX] Now properly kicks users who are banned while joining (Thanks Willdy).
+
+v2.40 - *(05/13/11)*
+	* [ADD] ULib.tsayColor and Ulib.tsayError
+	* [ADD] Replicated cvars. Nearly a direct port from the UPS implementation, with a few improvements.
+	* [ADD] queueFunctionCall, ported from UPS.
+	* [ADD] Player:GetUserGroup().
+	* [ADD] Player:CheckGroup(), ability to check if a user in a group via inheritance.
+	* [ADD] ULib.getPlyByUID().
+	* [ADD] ULib.clientRPC(), send massive amounts of data to a client with ease.
+	* [ADD] Upgrade script.
+	* [ADD] hook.getCurrentHooks(), returns all currently processing hooks.
+	* [ADD] hook.isInHook( name ), returns if you're in the specified hook or not.
+	* [ADD] ULib.splitPort(), ULib.isValidSteamID(), ULib.isValidIP().
+	* [ADD] ULib.backupFile().
+	* [ADD] ULib.throwBadArg(), useful for argument checking.
+	* [ADD] ULib.checkArg(), useful for argument checking.
+	* [ADD] ULib.getPicker(), returns a user directly in front of another user.
+	* [ADD] Utilities for table inheritance.
+	* [ADD] New 'translation' command system that acts as a wrapper between a user and lua.
+	* [ADD] New (and very different) command system.
+	* [ADD] Lots of new hooks.
+	* [ADD] Support for gatekeeper in ULib.kick.
+	* [ADD] Our own optimized version of datastream, since garry's implementation is always broken.
+	* [ADD] ULib.getAllReadyPlayers(), useful for sending usermessages to everyone.
+	* [ADD] Basic spam detection system for ULib commands.
+	* [FIX] ULib.filesInDir, was completely broken.
+	* [FIX] The usual assortment of garry breakages.
+	* [FIX] Some case-sensitive issues with the ULib add-command functions.
+	* [FIX] Attempting to delete misc_registered.txt when it didn't exist.
+	* [FIX] ULib.splitArgs now really properly handles escaped quotes and now unescapes them.
+	* [FIX] Concommands created by ULib removing empty args.
+	* [FIX] Overflowing command buffer when executing large config files.
+	* [FIX] Optimized various functions to support up to 4000 bans (at least!).
+	* [FIX] Bug where reloading ban information when a temp ban had less than a minute left made the ban permanent.
+	* [FIX] Bug where ULib was reading in bad characters from source bans (Thanks edk141).
+	* [CHANGE] Chat hooks are now a high priority due to other aggressive admin mods overriding ULX.
+	* [CHANGE] Rewrote UCL entirely. The upgrade script should take care of bringing over old data into the new system.
+	* [CHANGE] Added the ability to have access tags for each access string. These allow the accesses to have customizable behavior.
+	* [CHANGE] Access tags now have comments attached to them (for the "what is it?" among us).
+	* [CHANGE] Added lots of keywords (and keyword negation!) to ULib.getUsers and ULib.getUser.
+	* [CHANGE] Invisible gets rid of shadows now.
+	* [CHANGE] Garry's hook table spec is now more closely followed. (Thanks aVoN!)
+	* [CHANGE] Moved the hook changes to the shared portion so clients can use the enhanced hooks as well.
+	* [CHANGE] Updated the hooks file to match garry's recent changes. Also increased efficiency in hooks (faster than garry's!)
+	* [CHANGE] Slaps now do a view punch as well.
+	* [CHANGE] Allow nil access on ULib.addSayCommand so that you can create a command you always have access to.
+	* [CHANGE] ULib.ucl.query always returns true when a nil access string is passed in.
+	* [REMOVE] Ability to have passwords in UCL, don't think it worked anymore and it was never really used.
+	* [REMOVE] Immunity no longer exists, since the new UCL has a much better method of doing the same thing.
+	* [REMOVE] Some hooks due to garry breakage.
+	* [REMOVE] Chat sounds on tsay, engine no longer makes sounds so neither should tsay.
+
+v2.30 - *(06/20/09)*
+	* [FIX] Umsgs being sent too early in certain circumstances.
+	* [FIX] Some issues garry introduced in the Jan09 update regarding player initialization.
+	* [FIX] ParseKeyValues not unescaping backslashes.
+	* [CHANGE] Rewrote splitArgs and parseKeyValues.
+	* [CHANGE] misc_registered.txt now self-destructs on missing or empty groups.txt.
+	* [CHANGE] All gamemode.Call refs to hook.Call, thanks aVoN!
+	* [CHANGE] SetUserGroup now REMOVES any other groups and sets an exclusive group. Sorry about this, but this is for the better.
+
+v2.21 - *(06/08/08)*
+	* [ADD] Support for client/server-side only modules.
+	* [FIX] Bug in ULib.tsay that would incorrectly print to console if the target player was disconnecting.
+	* [FIX] Makes sure that prop protectors don't take ownership of props using physgun reload while a prop is unmovable.
+	* [CHANGE] ULib.getUsers now returns multiple users on an asterisk "*" when enable_keywords is true. "<ALL>" can still be used. (Thanks Kyzer)
+
+
+v2.20 - *(01/26/08)*
+	* [ADD] ULib now has three shiny new hooks to let you know about client initialization and a new hook to signal a player name change.
+	* [FIX] A possible bug in the physics helpers.
+	* [CHANGE] Various things to bring ULib into new engine compatibility.
+	* [CHANGE] Removed all timers dealing with initialization and now rely on flags from the client. This makes the ULib initialization much more dependable.
+	* [CHANGE] Converted all calls from ULib.consoleCommand( "exec ..." ) to ULib.execFile() to avoid running into the block on "exec" without our module.
+	* [REMOVE] Removing the module for now, might re-appear in the next version
+
+
+v2.10 - *(09/23/07)*
+	* [ADD] New hook library. Completely backwards compatible, but can now do priorities. (Server-side only)
+	* [ADD] ULib.parseKeyValues, ULib.makeKeyValues
+	* [ADD] ULib.getSpawnInfo, ULib.Spawn - Enhanced Spawn... will replace original health/armor when called if getSpawnInfo called first.
+	* [ADD] READDED hexing system to get around garry's ConCommand() blocks. So much is now blocked that it's interferring with normal ULX operations.
+	* [ADD] Our server module again. This time with only console-executing abilities. This is because garry has blocked much of what we need. Source is included.
+	* [ADD] Custom ban list to store temp bans and additional ban info. Permanent bans are still stored in banned_user.cfg, and the two lists are synchronized.
+	* [FIX] Can now query players from client side.
+	* [FIX] An exploit in DisallowDelete() that allowed players to still remove the props
+	* [FIX] Various initialization functions trying to access a disconnected player
+	* [FIX] ULib.csay() sending umsgs to invalid players.
+	* [FIX] UCL by clantag not working.
+	* [CHANGE] Big changes in ucl.query() and concommand functions. Probably won't be backwards compatible.
+	* [CHANGE] UCL now uses our new keyvalues functions. It should be backwards compatible with your old data, but we make no promises. If you're having trouble with it, try starting from scratch.
+	* [CHANGE] ULib.tsay has a wait parameter to send on next frame
+	* [CHANGE] subconcommands are now case insensitive
+	* [CHANGE] Csay's now have fade.
+	* [CHANGE] DisallowSpawning() now implements SpawnObject. For example, people can't sit and precache props while in the ulx jail.
+	* [CHANGE] Say commands are now case insensitive and default to needing a space between command and arg (can flag to use old behavior though)
+	* [CHANGE] ULib.ban, and ULib.kickban now accept additional information and pass data to ULib.addBan.
+	* [CHANGE] Immunity is now an access string instead of a group
+	* [CHANGE] Overcoming immunity is no longer bound to superadmins
+	* [CHANGE] Increased performance of UCL.
+	* [REMOVED] The vgui panels, derma is the vgui of choice now.
+
+v2.05 - *(06/19/07)*
+	* [ADD] ply:SetUserGroup() -- Thanks aVoN!
+	* [ADD] ply:DisallowVehicles( bool )
+	* [FIX] A timer error in UCL, was messing up scoreboard sometimes.
+	* [FIX] Security hole where exploiters could gain superadmin access
+	* [CHANGE] You can assign allow/denies to the default user group, "user" now. (IE, allow guests to slap)
+	* [CHANGE] DisallowSpawning now disallows tools that can spawn things.
+	* [REMOVED] Old settings/users.txt stuff, handled by SetUserGroup now
+
+v2.04 - *(05/05/07)*
+	* [ADD] ULib.isSandbox
+	* [ADD] Player/ent hooks DisallowMoving, DisallowDeleting, DisallowSpawning, DisallowNoclip
+	* [ADD] Some vgui libs (URoundButton, URoundMenu)
+	* [FIX] Double printing in console.
+	* [CHANGE] Implemented garry's "proper" way of including c-side files.
+	* [CHANGE] Implemented client side UCL
+	* [CHANGE] Now in addon format
+	* [CHANGE] Slapping noclipped players will take them out of noclip to prevent them flying very far out of the world
+	* [CHANGE] Improved the umsg send/receive functions
+	* [REMOVED] Hexing system to get around garry's ConCommand() blocks. Very little is blocked now.
+	* [REMOVED] Dll, MOTD functionality is handled by ULX now.
+
+v2.03 - *(01/10/07)*
+	* [ADD] ULib module, has functions for motd, concommands, and downloading files. SOURCE CODE!
+	* [FIX] Player slap after dead problem.
+
+v2.02 - *(01/07/07)*
+	* [ADD] New system for giving files to clients. Strips comments and puts them in a separate folder.
+	* [FIX] Autocompletes aren't handled so hackishly now. This should fix some occasional errors.
+	* [FIX] Lots of general fixes.
+
+v2.01 - *(01/02/07)*
+	* [FIX] Importing from garry's default user file.
+	* [FIX] All users receiving "you do not have access" message.
+
+v2.0 - *(01/01/07)*
+	* Initial version for GM10
+
+Group: Developers
+
+To all developers, I sincerely hope you enjoy what ULib has to offer!
+If you have any suggestions, comments, or complaints, please tell us at <http://forums.ulyssesmod.net/>.
+
+If you want an overview of what's in ULib, please visit the documentation at <http://ulyssesmod.net/docs/>
+
+All ULib's functions are kept in the table "ULib" to prevent conflicts.
+
+Revisions are kept in the function/variable documentation. If you don't see revisions listed, it hasn't changed since v2.0
+
+If you write a script taking advantage of ULib, stick the init script inside ULib/modules. ULib will load your script after
+ULib loads, and will send it to and load it on clients as well.
+
+Some important quirks developers should know about --
+* autocomplete - You have to define the autocomplete on the client, so if you pass a string for autocomplete to ULib.concommand,
+it will assume you mean a client function. There's also a delay in the sending of these to the client.
+
+Group: Credits
+
+Thanks to JamminR, who is always there to offer help and advice to those who need it.
+
+Group: License
+
+This work is licensed under the Creative Commons Attribution-NonCommercial-ShareAlike 3.0 License.
+To view a copy of this license, visit http://creativecommons.org/licenses/by-nc-sa/3.0/ or send a letter to
+Creative Commons
+543 Howard Street
+5th Floor
+San Francisco, California 94105
+USA